--- conflicted
+++ resolved
@@ -1,4 +1,3 @@
-<<<<<<< HEAD
 /*
  * Jitsi Videobridge, OpenSource video conferencing.
  *
@@ -7,10 +6,12 @@
  */
 package org.jitsi.videobridge;
 
+import java.lang.ref.*;
 import java.util.*;
 
 import net.java.sip.communicator.util.*;
 
+import org.jitsi.impl.neomedia.rtp.translator.*;
 import org.jitsi.service.libjitsi.*;
 import org.jitsi.service.neomedia.*;
 import org.jitsi.service.neomedia.device.*;
@@ -24,6 +25,7 @@
  * @author Boris Grozev
  */
 public class Content
+    implements RTPTranslator.WriteFilter
 {
     /**
      * The <tt>Logger</tt> used by the <tt>Content</tt> class and its instances
@@ -95,6 +97,8 @@
      */
     private final String name;
 
+    private RTCPFeedbackMessageSender rtcpFeedbackMessageSender;
+
     /**
      * The <tt>Object</tt> which synchronizes the access to the RTP-level relays
      * (i.e. {@link #mixer} and {@link #rtpTranslator}) provided by this
@@ -130,6 +134,43 @@
         mediaType = MediaType.parseString(this.name);
 
         touch();
+    }
+
+    @Override
+    public boolean accept(
+            MediaStream source,
+            byte[] buffer, int offset, int length,
+            MediaStream destination,
+            boolean data)
+    {
+        boolean accept = true;
+
+        if (destination != null)
+        {
+            RtpChannel dst = RtpChannel.getChannel(destination);
+
+            if (dst != null)
+            {
+                RtpChannel src
+                    = (source == null) ? null : RtpChannel.getChannel(source);
+
+                accept
+                    = dst.rtpTranslatorWillWrite(
+                            data,
+                            buffer, offset, length,
+                            src);
+            }
+        }
+        return accept;
+    }
+
+    void askForKeyframes(Set<Endpoint> endpoints)
+    {
+        for (Endpoint endpoint : endpoints)
+        {
+            for (RtpChannel channel : endpoint.getChannels(MediaType.VIDEO))
+                channel.askForKeyframes();
+        }
     }
 
     /**
@@ -270,6 +311,7 @@
             {
                 if (rtpTranslator != null)
                     rtpTranslator.dispose();
+                rtcpFeedbackMessageSender = null;
             }
 
             Videobridge videobridge = conference.getVideobridge();
@@ -343,559 +385,6 @@
             RtpChannel rtpChannel = (RtpChannel) channel;
 
             for (int channelReceiveSSRC : rtpChannel.getReceiveSSRCs())
-            {
-                if (receiveSSRC == (0xFFFFFFFFL & channelReceiveSSRC))
-                    return channel;
-            }
-        }
-        return null;
-    }
-
-    /**
-     * Gets the <tt>ActiveSpeakerDetector</tt> which detects/identifies the
-     * active/dominant speaker in this <tt>Content</tt>.
-     *
-     * @return the <tt>ActiveSpeakerDetector</tt> which detects/identifies the
-     * active/dominant speaker in this <tt>Content</tt>
-     */
-    ActiveSpeakerDetector getActiveSpeakerDetector()
-    {
-        return getConference().getActiveSpeakerDetector();
-    }
-
-    /**
-     * Gets the <tt>BundleContext</tt> associated with this <tt>Content</tt>.
-     * The method is a convenience which gets the <tt>BundleContext</tt>
-     * associated with the XMPP component implementation in which the
-     * <tt>Videobridge</tt> associated with this instance is executing.
-     *
-     * @return the <tt>BundleContext</tt> associated with this <tt>Content</tt>
-     */
-    public BundleContext getBundleContext()
-    {
-        return getConference().getBundleContext();
-    }
-
-    /**
-     * Returns a <tt>Channel</tt> from the list of <tt>Channel</tt>s of this
-     * <tt>Content</tt> which has a specific ID.
-     *
-     * @param id the ID of the <tt>Channel</tt> to be returned
-     * @return a <tt>Channel</tt> from the list of <tt>Channel</tt>s of this
-     * <tt>Content</tt> which has the specified <tt>id</tt> if such a
-     * <tt>Channel</tt> exists; otherwise, <tt>null</tt>
-     */
-    public Channel getChannel(String id)
-    {
-        Channel channel;
-
-        synchronized (channels)
-        {
-            channel = channels.get(id);
-        }
-
-        // It seems the channel is still active.
-        if (channel != null)
-            channel.touch();
-
-        return channel;
-    }
-
-    /**
-     * Gets the number of <tt>Channel</tt>s of this <tt>Content</tt>.
-     *
-     * @return the number of <tt>Channel</tt>s of this <tt>Content</tt>
-     */
-    public int getChannelCount()
-    {
-        synchronized (channels)
-        {
-            return channels.size();
-        }
-    }
-
-    /**
-     * Gets the <tt>Channel</tt>s of this <tt>Content</tt>.
-     *
-     * @return the <tt>Channel</tt>s of this <tt>Content</tt>
-     */
-    public Channel[] getChannels()
-    {
-        synchronized (channels)
-        {
-            Collection<Channel> values = channels.values();
-
-            return values.toArray(new Channel[values.size()]);
-        }
-    }
-
-    /**
-     * Gets the <tt>Conference</tt> which has initialized this <tt>Content</tt>.
-     *
-     * @return the <tt>Conference</tt> which has initialized this
-     * <tt>Content</tt>
-     */
-    public final Conference getConference()
-    {
-        return conference;
-    }
-
-    /**
-     * Gets the time in milliseconds of the last activity related to this
-     * <tt>Content</tt>.
-     *
-     * @return the time in milliseconds of the last activity related to this
-     * <tt>Content</tt>
-     */
-    public long getLastActivityTime()
-    {
-        synchronized (this)
-        {
-            return lastActivityTime;
-        }
-    }
-
-    /**
-     * Returns a <tt>MediaService</tt> implementation (if any).
-     *
-     * @return a <tt>MediaService</tt> implementation (if any)
-     */
-    MediaService getMediaService()
-    {
-        MediaService mediaService
-            = ServiceUtils.getService(getBundleContext(), MediaService.class);
-
-        /*
-         * TODO For an unknown reason, ServiceUtils.getService fails to retrieve
-         * the MediaService implementation. In the form of a temporary
-         * workaround, get it through LibJitsi.
-         */
-        if (mediaService == null)
-            mediaService = LibJitsi.getMediaService();
-
-        return mediaService;
-    }
-
-    /**
-     * Gets the <tt>MediaType</tt> of this <tt>Content</tt>. The implementation
-     * detects the <tt>MediaType</tt> by looking at the <tt>name</tt> of this
-     * instance.
-     *
-     * @return the <tt>MediaType</tt> of this <tt>Content</tt>
-     */
-    public MediaType getMediaType()
-    {
-        return mediaType;
-    }
-
-    /**
-     * Gets the <tt>MediaDevice</tt> which mixes the media received by the
-     * <tt>Channels</tt>  of this <tt>Content</tt> which use a mixer as their
-     * RTP-level relay.
-     *
-     * @return the <tt>MediaDevice</tt> which mixes the media received by the
-     * <tt>Channels</tt>  of this <tt>Content</tt> which use a mixer as their
-     * RTP-level relay
-     */
-    public MediaDevice getMixer()
-    {
-        if (mixer == null)
-        {
-            MediaType mediaType = getMediaType();
-            MediaDevice device;
-
-            if (MediaType.AUDIO.equals(mediaType))
-                device = new AudioSilenceMediaDevice();
-            else
-                device = null;
-
-            if (device == null)
-            {
-                throw new UnsupportedOperationException(
-                        "The mixer type of RTP-level relay is not supported"
-                                + " for " + mediaType);
-            }
-            else
-                mixer = getMediaService().createMixer(device);
-        }
-        return mixer;
-    }
-
-    /**
-     * Gets the name of this <tt>Content</tt>.
-     *
-     * @return the name of this <tt>Content</tt>
-     */
-    public final String getName()
-    {
-        return name;
-    }
-
-    /**
-     * Gets the <tt>RTPTranslator</tt> which forwards the RTP and RTCP traffic
-     * between the <tt>Channel</tt>s of this <tt>Content</tt> which use a
-     * translator as their RTP-level relay.
-     *
-     * @return the <tt>RTPTranslator</tt> which forwards the RTP and RTCP
-     * traffic between the <tt>Channel</tt>s of this <tt>Content</tt> which use
-     * a translator as their RTP-level relay
-     */
-    public RTPTranslator getRTPTranslator()
-    {
-        synchronized (rtpLevelRelaySyncRoot)
-        {
-            if (rtpTranslator == null)
-                rtpTranslator = getMediaService().createRTPTranslator();
-            return rtpTranslator;
-        }
-    }
-
-    /**
-     * Sets the time in milliseconds of the last activity related to this
-     * <tt>Content</tt> to the current system time.
-     */
-    public void touch()
-    {
-        long now = System.currentTimeMillis();
-
-        synchronized (this)
-        {
-            if (getLastActivityTime() < now)
-                lastActivityTime = now;
-        }
-    }
-}
-=======
-/*
- * Jitsi Videobridge, OpenSource video conferencing.
- *
- * Distributable under LGPL license.
- * See terms of license at gnu.org.
- */
-package org.jitsi.videobridge;
-
-import java.lang.ref.*;
-import java.util.*;
-
-import net.java.sip.communicator.util.*;
-
-import org.jitsi.impl.neomedia.rtp.translator.*;
-import org.jitsi.service.libjitsi.*;
-import org.jitsi.service.neomedia.*;
-import org.jitsi.service.neomedia.RTPTranslator.WriteFilter;
-import org.jitsi.service.neomedia.device.*;
-import org.jitsi.util.Logger;
-import org.osgi.framework.*;
-
-/**
- * Represents a content in the terms of Jitsi Videobridge.
- *
- * @author Lyubomir Marinov
- * @author Boris Grozev
- */
-public class Content
-    implements RTPTranslator.WriteFilter
-{
-    /**
-     * The <tt>Logger</tt> used by the <tt>Content</tt> class and its instances
-     * to print debug information.
-     */
-    private static final Logger logger = Logger.getLogger(Content.class);
-
-    /**
-     * Logs a specific <tt>String</tt> at debug level.
-     *
-     * @param s the <tt>String</tt> to log at debug level 
-     */
-    private static void logd(String s)
-    {
-        /*
-         * FIXME Jitsi Videobridge uses the defaults of java.util.logging at the
-         * time of this writing but wants to log at debug level at all times for
-         * the time being in order to facilitate early development.
-         */
-        logger.info(s);
-    }
-
-    /**
-     * The <tt>Channel</tt>s of this <tt>Content</tt> mapped by their IDs.
-     */
-    private final Map<String, Channel> channels
-        = new HashMap<String, Channel>();
-
-    /**
-     * The <tt>Conference</tt> which has initialized this <tt>Content</tt>.
-     */
-    private final Conference conference;
-
-    /**
-     * The indicator which determines whether {@link #expire()} has been called
-     * on this <tt>Content</tt>.
-     */
-    private boolean expired = false;
-
-    /**
-     * The time in milliseconds of the last activity related to this
-     * <tt>Content</tt>. In the time interval between the last activity and now,
-     * this <tt>Content</tt> is considered inactive.
-     */
-    private long lastActivityTime;
-
-    /**
-     * The <tt>MediaType</tt> of this <tt>Content</tt>. The implementation
-     * detects the <tt>MediaType</tt> by looking at the {@link #name} of this
-     * instance.
-     */
-    private final MediaType mediaType;
-
-    /**
-     * The <tt>MediaDevice</tt> which mixes the media received by those of
-     * {@link #channels} which use a mixer as their RTP-level relay.
-     */
-    private MediaDevice mixer;
-
-    /**
-     * The name of this <tt>Content</tt>.
-     */
-    private final String name;
-
-    private RTCPFeedbackMessageSender rtcpFeedbackMessageSender;
-
-    /**
-     * The <tt>Object</tt> which synchronizes the access to the RTP-level relays
-     * (i.e. {@link #mixer} and {@link #rtpTranslator}) provided by this
-     * <tt>Content</tt>.
-     */
-    private final Object rtpLevelRelaySyncRoot = new Object();
-
-    /**
-     * The <tt>RTPTranslator</tt> which forwards the RTP and RTCP traffic
-     * between those {@link #channels} which use a translator as their RTP-level
-     * relay.
-     */
-    private RTPTranslator rtpTranslator;
-
-    /**
-     * Initializes a new <tt>Content</tt> instance which is to be a part of a
-     * specific <tt>Conference</tt> and which is to have a specific name.
-     *
-     * @param conference the <tt>Conference</tt> which is initializing the new
-     * instance
-     * @param name the name of the new instance
-     */
-    public Content(Conference conference, String name)
-    {
-        if (conference == null)
-            throw new NullPointerException("conference");
-        if (name == null)
-            throw new NullPointerException("name");
-
-        this.conference = conference;
-        this.name = name;
-
-        mediaType = MediaType.parseString(this.name);
-
-        touch();
-    }
-
-    @Override
-    public boolean accept(
-            MediaStream source,
-            byte[] buffer, int offset, int length,
-            MediaStream destination,
-            boolean data)
-    {
-        boolean accept = true;
-
-        if (destination != null)
-        {
-            Channel dst = Channel.getChannel(destination);
-
-            if (dst != null)
-            {
-                Channel src
-                    = (source == null) ? null : Channel.getChannel(source);
-
-                accept
-                    = dst.rtpTranslatorWillWrite(
-                            data,
-                            buffer, offset, length,
-                            src);
-            }
-        }
-        return accept;
-    }
-
-    void askForKeyframes(Set<Endpoint> endpoints)
-    {
-        for (Endpoint endpoint : endpoints)
-        {
-            for (Channel channel : endpoint.getChannels(MediaType.VIDEO))
-                channel.askForKeyframes();
-        }
-    }
-
-    /**
-     * Initializes a new <tt>Channel</tt> instance and adds it to the list of
-     * <tt>Channel</tt>s of this <tt>Content</tt>. The new <tt>Channel</tt>
-     * instance has an ID which is unique within the list of <tt>Channel</tt>s
-     * of this <tt>Content</tt>.
-     *
-     * @return
-     * @throws Exception
-     */
-    public Channel createChannel()
-        throws Exception
-    {
-        Channel channel = null;
-
-        do
-        {
-            String id = generateChannelID();
-
-            synchronized (channels)
-            {
-                if (!channels.containsKey(id))
-                {
-                    channel = new Channel(this, id);
-                    channels.put(id, channel);
-                }
-            }
-        }
-        while (channel == null);
-
-        /*
-         * The method Videobridge.getChannelCount() should better be executed
-         * outside synchronized blocks in order to reduce the risks of causing
-         * deadlocks.
-         */
-        Conference conference = getConference();
-        Videobridge videobridge = conference.getVideobridge();
-
-        logd(
-                "Created channel " + channel.getID() + " of content "
-                    + getName() + " of conference " + conference.getID()
-                    + ". The total number of conferences is now "
-                    + videobridge.getConferenceCount() + ", channels "
-                    + videobridge.getChannelCount() + ".");
-
-        return channel;
-    }
-
-    /**
-     * Expires this <tt>Content</tt> and its associated <tt>Channel</tt>s.
-     * Releases the resources acquired by this instance throughout its life time
-     * and prepares it to be garbage collected.
-     */
-    public void expire()
-    {
-        synchronized (this)
-        {
-            if (expired)
-                return;
-            else
-                expired = true;
-        }
-
-        Conference conference = getConference();
-
-        try
-        {
-            conference.expireContent(this);
-        }
-        finally
-        {
-            // Expire the Channels of this Content.
-            for (Channel channel : getChannels())
-            {
-                try
-                {
-                    channel.expire();
-                }
-                catch (Throwable t)
-                {
-                    logger.warn(
-                            "Failed to expire channel " + channel.getID()
-                                + " of content " + getName() + " of conference "
-                                + conference.getID() + "!",
-                            t);
-                    if (t instanceof ThreadDeath)
-                        throw (ThreadDeath) t;
-                }
-            }
-
-            synchronized (rtpLevelRelaySyncRoot)
-            {
-                if (rtpTranslator != null)
-                    rtpTranslator.dispose();
-                rtcpFeedbackMessageSender = null;
-            }
-
-            Videobridge videobridge = conference.getVideobridge();
-
-            logd(
-                    "Expired content " + getName() + " of conference "
-                        + conference.getID()
-                        + ". The total number of conferences is now "
-                        + videobridge.getConferenceCount() + ", channels "
-                        + videobridge.getChannelCount() + ".");
-        }
-    }
-
-    /**
-     * Expires a specific <tt>Channel</tt> of this <tt>Content</tt> (i.e. if the
-     * specified <tt>channel</tt> is not in the list of <tt>Channel</tt>s of
-     * this <tt>Content</tt>, does nothing).
-     *
-     * @param channel the <tt>Channel</tt> to be expired by this
-     * <tt>Content</tt>
-     */
-    public void expireChannel(Channel channel)
-    {
-        String id = channel.getID();
-        boolean expireChannel;
-
-        synchronized (channels)
-        {
-            if (channel.equals(channels.get(id)))
-            {
-                channels.remove(id);
-                expireChannel = true;
-            }
-            else
-                expireChannel = false;
-        }
-        if (expireChannel)
-            channel.expire();
-    }
-
-    /**
-     * Generates a new <tt>Channel</tt> ID which is not guaranteed to be unique.
-     *
-     * @return a new <tt>Channel</tt> ID which is not guaranteed to be unique
-     */
-    private String generateChannelID()
-    {
-        return
-            Long.toHexString(
-                    System.currentTimeMillis() + Videobridge.RANDOM.nextLong());
-    }
-
-    /**
-     * Returns a <tt>Channel</tt> of this <tt>Content</tt>, which has
-     * <tt>receiveSSRC</tt> in its list of received SSRCs, or <tt>null</tt> in
-     * case no such <tt>Channel</tt> exists.
-     *
-     * @param receiveSSRC the SSRC to search for.
-     * @return a <tt>Channel</tt> of this <tt>Content</tt>, which has
-     * <tt>receiveSSRC</tt> in its list of received SSRCs, or <tt>null</tt> in
-     * case no such <tt>Channel</tt> exists.
-     */
-    Channel findChannelByReceiveSSRC(long receiveSSRC)
-    {
-        for (Channel channel : getChannels())
-        {
-            for (int channelReceiveSSRC : channel.getReceiveSSRCs())
             {
                 if (receiveSSRC == (0xFFFFFFFFL & channelReceiveSSRC))
                     return channel;
@@ -1149,7 +638,7 @@
                 MediaStream destination,
                 boolean data)
         {
-            WriteFilter writeFilter = this.writeFilter.get();
+            RTPTranslator.WriteFilter writeFilter = this.writeFilter.get();
             boolean accept = true;
 
             if (writeFilter == null)
@@ -1171,5 +660,4 @@
             return accept;
         }
     }
-}
->>>>>>> 971ba002
+}